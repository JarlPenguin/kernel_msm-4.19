--- conflicted
+++ resolved
@@ -14,12 +14,7 @@
 #define PCIO_BASE	0xe0000000
 #define IO_SPACE_LIMIT	0xffffffff
 
-<<<<<<< HEAD
-#define __io(a)		__typesafe_io(PCIO_BASE + (a))
-
-=======
 #define __io(a)		((void __iomem *)(PCIO_BASE + (a)))
->>>>>>> a2b03461
 #define __mem_pci(addr)	(addr)
 
 #endif