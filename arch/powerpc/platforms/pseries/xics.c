--- conflicted
+++ resolved
@@ -912,11 +912,7 @@
 		if (desc == NULL || desc->action == NULL)
 			continue;
 
-<<<<<<< HEAD
-		chip = get_irq_desc_chip(desc);
-=======
 		chip = irq_desc_get_chip(desc);
->>>>>>> 00b317a4
 		if (chip == NULL || chip->irq_set_affinity == NULL)
 			continue;
 
