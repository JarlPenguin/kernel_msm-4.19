#include <linux/err.h>
#include <linux/slab.h>
#include <linux/module.h>
#include <linux/spinlock.h>
#include <linux/hardirq.h>
#include "ctree.h"
#include "extent_map.h"


static struct kmem_cache *extent_map_cache;

int __init extent_map_init(void)
{
	extent_map_cache = kmem_cache_create("btrfs_extent_map",
			sizeof(struct extent_map), 0,
			SLAB_RECLAIM_ACCOUNT | SLAB_MEM_SPREAD, NULL);
	if (!extent_map_cache)
		return -ENOMEM;
	return 0;
}

void extent_map_exit(void)
{
	if (extent_map_cache)
		kmem_cache_destroy(extent_map_cache);
}

/**
 * extent_map_tree_init - initialize extent map tree
 * @tree:		tree to initialize
 *
 * Initialize the extent tree @tree.  Should be called for each new inode
 * or other user of the extent_map interface.
 */
void extent_map_tree_init(struct extent_map_tree *tree)
{
	tree->map = RB_ROOT;
	INIT_LIST_HEAD(&tree->modified_extents);
	rwlock_init(&tree->lock);
}

/**
 * alloc_extent_map - allocate new extent map structure
 *
 * Allocate a new extent_map structure.  The new structure is
 * returned with a reference count of one and needs to be
 * freed using free_extent_map()
 */
struct extent_map *alloc_extent_map(void)
{
	struct extent_map *em;
	em = kmem_cache_zalloc(extent_map_cache, GFP_NOFS);
	if (!em)
		return NULL;
	em->in_tree = 0;
	em->flags = 0;
	em->compress_type = BTRFS_COMPRESS_NONE;
	em->generation = 0;
	atomic_set(&em->refs, 1);
	INIT_LIST_HEAD(&em->list);
	return em;
}

/**
 * free_extent_map - drop reference count of an extent_map
 * @em:		extent map beeing releasead
 *
 * Drops the reference out on @em by one and free the structure
 * if the reference count hits zero.
 */
void free_extent_map(struct extent_map *em)
{
	if (!em)
		return;
	WARN_ON(atomic_read(&em->refs) == 0);
	if (atomic_dec_and_test(&em->refs)) {
		WARN_ON(em->in_tree);
		WARN_ON(!list_empty(&em->list));
		kmem_cache_free(extent_map_cache, em);
	}
}

static struct rb_node *tree_insert(struct rb_root *root, u64 offset,
				   struct rb_node *node)
{
	struct rb_node **p = &root->rb_node;
	struct rb_node *parent = NULL;
	struct extent_map *entry;

	while (*p) {
		parent = *p;
		entry = rb_entry(parent, struct extent_map, rb_node);

		WARN_ON(!entry->in_tree);

		if (offset < entry->start)
			p = &(*p)->rb_left;
		else if (offset >= extent_map_end(entry))
			p = &(*p)->rb_right;
		else
			return parent;
	}

	entry = rb_entry(node, struct extent_map, rb_node);
	entry->in_tree = 1;
	rb_link_node(node, parent, p);
	rb_insert_color(node, root);
	return NULL;
}

/*
 * search through the tree for an extent_map with a given offset.  If
 * it can't be found, try to find some neighboring extents
 */
static struct rb_node *__tree_search(struct rb_root *root, u64 offset,
				     struct rb_node **prev_ret,
				     struct rb_node **next_ret)
{
	struct rb_node *n = root->rb_node;
	struct rb_node *prev = NULL;
	struct rb_node *orig_prev = NULL;
	struct extent_map *entry;
	struct extent_map *prev_entry = NULL;

	while (n) {
		entry = rb_entry(n, struct extent_map, rb_node);
		prev = n;
		prev_entry = entry;

		WARN_ON(!entry->in_tree);

		if (offset < entry->start)
			n = n->rb_left;
		else if (offset >= extent_map_end(entry))
			n = n->rb_right;
		else
			return n;
	}

	if (prev_ret) {
		orig_prev = prev;
		while (prev && offset >= extent_map_end(prev_entry)) {
			prev = rb_next(prev);
			prev_entry = rb_entry(prev, struct extent_map, rb_node);
		}
		*prev_ret = prev;
		prev = orig_prev;
	}

	if (next_ret) {
		prev_entry = rb_entry(prev, struct extent_map, rb_node);
		while (prev && offset < prev_entry->start) {
			prev = rb_prev(prev);
			prev_entry = rb_entry(prev, struct extent_map, rb_node);
		}
		*next_ret = prev;
	}
	return NULL;
}

/* check to see if two extent_map structs are adjacent and safe to merge */
static int mergable_maps(struct extent_map *prev, struct extent_map *next)
{
	if (test_bit(EXTENT_FLAG_PINNED, &prev->flags))
		return 0;

	/*
	 * don't merge compressed extents, we need to know their
	 * actual size
	 */
	if (test_bit(EXTENT_FLAG_COMPRESSED, &prev->flags))
		return 0;

	if (test_bit(EXTENT_FLAG_LOGGING, &prev->flags) ||
	    test_bit(EXTENT_FLAG_LOGGING, &next->flags))
		return 0;

	if (extent_map_end(prev) == next->start &&
	    prev->flags == next->flags &&
	    prev->bdev == next->bdev &&
	    ((next->block_start == EXTENT_MAP_HOLE &&
	      prev->block_start == EXTENT_MAP_HOLE) ||
	     (next->block_start == EXTENT_MAP_INLINE &&
	      prev->block_start == EXTENT_MAP_INLINE) ||
	     (next->block_start == EXTENT_MAP_DELALLOC &&
	      prev->block_start == EXTENT_MAP_DELALLOC) ||
	     (next->block_start < EXTENT_MAP_LAST_BYTE - 1 &&
	      next->block_start == extent_map_block_end(prev)))) {
		return 1;
	}
	return 0;
}

static void try_merge_map(struct extent_map_tree *tree, struct extent_map *em)
{
	struct extent_map *merge = NULL;
	struct rb_node *rb;

	if (em->start != 0) {
		rb = rb_prev(&em->rb_node);
		if (rb)
			merge = rb_entry(rb, struct extent_map, rb_node);
		if (rb && mergable_maps(merge, em)) {
			em->start = merge->start;
			em->orig_start = merge->orig_start;
			em->len += merge->len;
			em->block_len += merge->block_len;
			em->block_start = merge->block_start;
			merge->in_tree = 0;
			em->mod_len = (em->mod_len + em->mod_start) - merge->mod_start;
			em->mod_start = merge->mod_start;
			em->generation = max(em->generation, merge->generation);
			list_move(&em->list, &tree->modified_extents);

			list_del_init(&merge->list);
			rb_erase(&merge->rb_node, &tree->map);
			free_extent_map(merge);
		}
	}

	rb = rb_next(&em->rb_node);
	if (rb)
		merge = rb_entry(rb, struct extent_map, rb_node);
	if (rb && mergable_maps(em, merge)) {
		em->len += merge->len;
		em->block_len += merge->len;
		rb_erase(&merge->rb_node, &tree->map);
		merge->in_tree = 0;
		em->mod_len = (merge->mod_start + merge->mod_len) - em->mod_start;
		em->generation = max(em->generation, merge->generation);
		list_del_init(&merge->list);
		free_extent_map(merge);
	}
}

/**
 * unpin_extent_cache - unpin an extent from the cache
 * @tree:	tree to unpin the extent in
 * @start:	logical offset in the file
 * @len:	length of the extent
 * @gen:	generation that this extent has been modified in
 *
 * Called after an extent has been written to disk properly.  Set the generation
 * to the generation that actually added the file item to the inode so we know
 * we need to sync this extent when we call fsync().
 */
int unpin_extent_cache(struct extent_map_tree *tree, u64 start, u64 len,
		       u64 gen)
{
	int ret = 0;
	struct extent_map *em;
	bool prealloc = false;

	write_lock(&tree->lock);
	em = lookup_extent_mapping(tree, start, len);

	WARN_ON(!em || em->start != start);

	if (!em)
		goto out;

	if (!test_bit(EXTENT_FLAG_LOGGING, &em->flags))
		list_move(&em->list, &tree->modified_extents);
	em->generation = gen;
	clear_bit(EXTENT_FLAG_PINNED, &em->flags);
	em->mod_start = em->start;
	em->mod_len = em->len;

	if (test_bit(EXTENT_FLAG_FILLING, &em->flags)) {
		prealloc = true;
		clear_bit(EXTENT_FLAG_FILLING, &em->flags);
	}

	try_merge_map(tree, em);

	if (prealloc) {
		em->mod_start = em->start;
		em->mod_len = em->len;
	}

	free_extent_map(em);
out:
	write_unlock(&tree->lock);
	return ret;

}

void clear_em_logging(struct extent_map_tree *tree, struct extent_map *em)
{
	clear_bit(EXTENT_FLAG_LOGGING, &em->flags);
<<<<<<< HEAD
	try_merge_map(tree, em);
=======
	if (em->in_tree)
		try_merge_map(tree, em);
>>>>>>> 699ba454
}

/**
 * add_extent_mapping - add new extent map to the extent tree
 * @tree:	tree to insert new map in
 * @em:		map to insert
 *
 * Insert @em into @tree or perform a simple forward/backward merge with
 * existing mappings.  The extent_map struct passed in will be inserted
 * into the tree directly, with an additional reference taken, or a
 * reference dropped if the merge attempt was successful.
 */
int add_extent_mapping(struct extent_map_tree *tree,
		       struct extent_map *em)
{
	int ret = 0;
	struct rb_node *rb;
	struct extent_map *exist;

	exist = lookup_extent_mapping(tree, em->start, em->len);
	if (exist) {
		free_extent_map(exist);
		ret = -EEXIST;
		goto out;
	}
	rb = tree_insert(&tree->map, em->start, &em->rb_node);
	if (rb) {
		ret = -EEXIST;
		goto out;
	}
	atomic_inc(&em->refs);

	em->mod_start = em->start;
	em->mod_len = em->len;

	try_merge_map(tree, em);
out:
	return ret;
}

/* simple helper to do math around the end of an extent, handling wrap */
static u64 range_end(u64 start, u64 len)
{
	if (start + len < start)
		return (u64)-1;
	return start + len;
}

struct extent_map *__lookup_extent_mapping(struct extent_map_tree *tree,
					   u64 start, u64 len, int strict)
{
	struct extent_map *em;
	struct rb_node *rb_node;
	struct rb_node *prev = NULL;
	struct rb_node *next = NULL;
	u64 end = range_end(start, len);

	rb_node = __tree_search(&tree->map, start, &prev, &next);
	if (!rb_node) {
		if (prev)
			rb_node = prev;
		else if (next)
			rb_node = next;
		else
			return NULL;
	}

	em = rb_entry(rb_node, struct extent_map, rb_node);

	if (strict && !(end > em->start && start < extent_map_end(em)))
		return NULL;

	atomic_inc(&em->refs);
	return em;
}

/**
 * lookup_extent_mapping - lookup extent_map
 * @tree:	tree to lookup in
 * @start:	byte offset to start the search
 * @len:	length of the lookup range
 *
 * Find and return the first extent_map struct in @tree that intersects the
 * [start, len] range.  There may be additional objects in the tree that
 * intersect, so check the object returned carefully to make sure that no
 * additional lookups are needed.
 */
struct extent_map *lookup_extent_mapping(struct extent_map_tree *tree,
					 u64 start, u64 len)
{
	return __lookup_extent_mapping(tree, start, len, 1);
}

/**
 * search_extent_mapping - find a nearby extent map
 * @tree:	tree to lookup in
 * @start:	byte offset to start the search
 * @len:	length of the lookup range
 *
 * Find and return the first extent_map struct in @tree that intersects the
 * [start, len] range.
 *
 * If one can't be found, any nearby extent may be returned
 */
struct extent_map *search_extent_mapping(struct extent_map_tree *tree,
					 u64 start, u64 len)
{
	return __lookup_extent_mapping(tree, start, len, 0);
}

/**
 * remove_extent_mapping - removes an extent_map from the extent tree
 * @tree:	extent tree to remove from
 * @em:		extent map beeing removed
 *
 * Removes @em from @tree.  No reference counts are dropped, and no checks
 * are done to see if the range is in use
 */
int remove_extent_mapping(struct extent_map_tree *tree, struct extent_map *em)
{
	int ret = 0;

	WARN_ON(test_bit(EXTENT_FLAG_PINNED, &em->flags));
	rb_erase(&em->rb_node, &tree->map);
	if (!test_bit(EXTENT_FLAG_LOGGING, &em->flags))
		list_del_init(&em->list);
	em->in_tree = 0;
	return ret;
}<|MERGE_RESOLUTION|>--- conflicted
+++ resolved
@@ -288,12 +288,8 @@
 void clear_em_logging(struct extent_map_tree *tree, struct extent_map *em)
 {
 	clear_bit(EXTENT_FLAG_LOGGING, &em->flags);
-<<<<<<< HEAD
-	try_merge_map(tree, em);
-=======
 	if (em->in_tree)
 		try_merge_map(tree, em);
->>>>>>> 699ba454
 }
 
 /**
