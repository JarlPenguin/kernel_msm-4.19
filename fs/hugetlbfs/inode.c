--- conflicted
+++ resolved
@@ -851,7 +851,6 @@
 	return MIGRATEPAGE_SUCCESS;
 }
 
-<<<<<<< HEAD
 static int hugetlbfs_error_remove_page(struct address_space *mapping,
 				struct page *page)
 {
@@ -859,7 +858,9 @@
 
 	remove_huge_page(page);
 	hugetlb_fix_reserve_counts(inode);
-=======
+	return 0;
+}
+
 /*
  * Display the mount options in /proc/mounts.
  */
@@ -897,7 +898,6 @@
 			seq_printf(m, ",min_size=%llu",
 				   (unsigned long long)spool->min_hpages << hpage_shift);
 	}
->>>>>>> fdb254db
 	return 0;
 }
 
