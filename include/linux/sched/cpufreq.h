/* SPDX-License-Identifier: GPL-2.0 */
#ifndef _LINUX_SCHED_CPUFREQ_H
#define _LINUX_SCHED_CPUFREQ_H

#include <linux/types.h>

/*
 * Interface between cpufreq drivers and the scheduler:
 */

#define SCHED_CPUFREQ_IOWAIT	(1U << 0)
#define SCHED_CPUFREQ_MIGRATION	(1U << 1)

#ifdef CONFIG_CPU_FREQ
struct cpufreq_policy;

struct update_util_data {
       void (*func)(struct update_util_data *data, u64 time, unsigned int flags);
};

void cpufreq_add_update_util_hook(int cpu, struct update_util_data *data,
                       void (*func)(struct update_util_data *data, u64 time,
				    unsigned int flags));
void cpufreq_remove_update_util_hook(int cpu);
<<<<<<< HEAD

static inline unsigned long map_util_freq(unsigned long util,
					unsigned long freq, unsigned long cap)
{
	return (freq + (freq >> 2)) * util / cap;
}
=======
bool cpufreq_this_cpu_can_update(struct cpufreq_policy *policy);
>>>>>>> c7ecf3e3
#endif /* CONFIG_CPU_FREQ */

#endif /* _LINUX_SCHED_CPUFREQ_H */<|MERGE_RESOLUTION|>--- conflicted
+++ resolved
@@ -22,16 +22,13 @@
                        void (*func)(struct update_util_data *data, u64 time,
 				    unsigned int flags));
 void cpufreq_remove_update_util_hook(int cpu);
-<<<<<<< HEAD
+bool cpufreq_this_cpu_can_update(struct cpufreq_policy *policy);
 
 static inline unsigned long map_util_freq(unsigned long util,
 					unsigned long freq, unsigned long cap)
 {
 	return (freq + (freq >> 2)) * util / cap;
 }
-=======
-bool cpufreq_this_cpu_can_update(struct cpufreq_policy *policy);
->>>>>>> c7ecf3e3
 #endif /* CONFIG_CPU_FREQ */
 
 #endif /* _LINUX_SCHED_CPUFREQ_H */