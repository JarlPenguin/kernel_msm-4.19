--- conflicted
+++ resolved
@@ -26,11 +26,8 @@
 #ifndef __STMMAC_PLATFORM_DATA
 #define __STMMAC_PLATFORM_DATA
 
-<<<<<<< HEAD
-=======
 #include <linux/platform_device.h>
 
->>>>>>> d762f438
 /* platform data for platform device structure's platform_data field */
 
 /* Private data for the STM on-board ethernet driver */
