/*
 *   (Tentative) USB Audio Driver for ALSA
 *
 *   Copyright (c) 2002 by Takashi Iwai <tiwai@suse.de>
 *
 *   Many codes borrowed from audio.c by
 *	    Alan Cox (alan@lxorguk.ukuu.org.uk)
 *	    Thomas Sailer (sailer@ife.ee.ethz.ch)
 *
 *   Audio Class 3.0 support by Ruslan Bilovol <ruslan.bilovol@gmail.com>
 *
 *   This program is free software; you can redistribute it and/or modify
 *   it under the terms of the GNU General Public License as published by
 *   the Free Software Foundation; either version 2 of the License, or
 *   (at your option) any later version.
 *
 *   This program is distributed in the hope that it will be useful,
 *   but WITHOUT ANY WARRANTY; without even the implied warranty of
 *   MERCHANTABILITY or FITNESS FOR A PARTICULAR PURPOSE.  See the
 *   GNU General Public License for more details.
 *
 *   You should have received a copy of the GNU General Public License
 *   along with this program; if not, write to the Free Software
 *   Foundation, Inc., 59 Temple Place, Suite 330, Boston, MA  02111-1307 USA
 *
 *
 *  NOTES:
 *
 *   - the linked URBs would be preferred but not used so far because of
 *     the instability of unlinking.
 *   - type II is not supported properly.  there is no device which supports
 *     this type *correctly*.  SB extigy looks as if it supports, but it's
 *     indeed an AC3 stream packed in SPDIF frames (i.e. no real AC3 stream).
 */


#include <linux/bitops.h>
#include <linux/init.h>
#include <linux/list.h>
#include <linux/slab.h>
#include <linux/string.h>
#include <linux/ctype.h>
#include <linux/usb.h>
#include <linux/moduleparam.h>
#include <linux/mutex.h>
#include <linux/usb/audio.h>
#include <linux/usb/audio-v2.h>
#include <linux/usb/audio-v3.h>
#include <linux/module.h>

#include <sound/control.h>
#include <sound/core.h>
#include <sound/info.h>
#include <sound/pcm.h>
#include <sound/pcm_params.h>
#include <sound/initval.h>

#include "usbaudio.h"
#include "card.h"
#include "midi.h"
#include "mixer.h"
#include "proc.h"
#include "quirks.h"
#include "endpoint.h"
#include "helper.h"
#include "debug.h"
#include "pcm.h"
#include "format.h"
#include "power.h"
#include "stream.h"

MODULE_AUTHOR("Takashi Iwai <tiwai@suse.de>");
MODULE_DESCRIPTION("USB Audio");
MODULE_LICENSE("GPL");
MODULE_SUPPORTED_DEVICE("{{Generic,USB Audio}}");


static int index[SNDRV_CARDS] = SNDRV_DEFAULT_IDX;	/* Index 0-MAX */
static char *id[SNDRV_CARDS] = SNDRV_DEFAULT_STR;	/* ID for this card */
static bool enable[SNDRV_CARDS] = SNDRV_DEFAULT_ENABLE_PNP;/* Enable this card */
/* Vendor/product IDs for this card */
static int vid[SNDRV_CARDS] = { [0 ... (SNDRV_CARDS-1)] = -1 };
static int pid[SNDRV_CARDS] = { [0 ... (SNDRV_CARDS-1)] = -1 };
static int device_setup[SNDRV_CARDS]; /* device parameter for this card */
static bool ignore_ctl_error;
static bool autoclock = true;
static char *quirk_alias[SNDRV_CARDS];

bool snd_usb_use_vmalloc = true;

module_param_array(index, int, NULL, 0444);
MODULE_PARM_DESC(index, "Index value for the USB audio adapter.");
module_param_array(id, charp, NULL, 0444);
MODULE_PARM_DESC(id, "ID string for the USB audio adapter.");
module_param_array(enable, bool, NULL, 0444);
MODULE_PARM_DESC(enable, "Enable USB audio adapter.");
module_param_array(vid, int, NULL, 0444);
MODULE_PARM_DESC(vid, "Vendor ID for the USB audio device.");
module_param_array(pid, int, NULL, 0444);
MODULE_PARM_DESC(pid, "Product ID for the USB audio device.");
module_param_array(device_setup, int, NULL, 0444);
MODULE_PARM_DESC(device_setup, "Specific device setup (if needed).");
module_param(ignore_ctl_error, bool, 0444);
MODULE_PARM_DESC(ignore_ctl_error,
		 "Ignore errors from USB controller for mixer interfaces.");
module_param(autoclock, bool, 0444);
MODULE_PARM_DESC(autoclock, "Enable auto-clock selection for UAC2 devices (default: yes).");
module_param_array(quirk_alias, charp, NULL, 0444);
MODULE_PARM_DESC(quirk_alias, "Quirk aliases, e.g. 0123abcd:5678beef.");
module_param_named(use_vmalloc, snd_usb_use_vmalloc, bool, 0444);
MODULE_PARM_DESC(use_vmalloc, "Use vmalloc for PCM intermediate buffers (default: yes).");

/*
 * we keep the snd_usb_audio_t instances by ourselves for merging
 * the all interfaces on the same card as one sound device.
 */

static DEFINE_MUTEX(register_mutex);
static struct snd_usb_audio *usb_chip[SNDRV_CARDS];
static struct usb_driver usb_audio_driver;

struct snd_usb_substream *find_snd_usb_substream(unsigned int card_num,
	unsigned int pcm_idx, unsigned int direction, struct snd_usb_audio
	**uchip, void (*disconnect_cb)(struct snd_usb_audio *chip))
{
	int idx;
	struct snd_usb_stream *as;
	struct snd_usb_substream *subs = NULL;
	struct snd_usb_audio *chip = NULL;

	mutex_lock(&register_mutex);
	/*
	 * legacy audio snd card number assignment is dynamic. Hence
	 * search using chip->card->number
	 */
	for (idx = 0; idx < SNDRV_CARDS; idx++) {
		if (!usb_chip[idx])
			continue;
		if (usb_chip[idx]->card->number == card_num) {
			chip = usb_chip[idx];
			break;
		}
	}

	if (!chip || atomic_read(&chip->shutdown)) {
		pr_debug("%s: instance of usb crad # %d does not exist\n",
			__func__, card_num);
		goto err;
	}

	if (pcm_idx >= chip->pcm_devs) {
		pr_err("%s: invalid pcm dev number %u > %d\n", __func__,
			pcm_idx, chip->pcm_devs);
		goto err;
	}

	if (direction > SNDRV_PCM_STREAM_CAPTURE) {
		pr_err("%s: invalid direction %u\n", __func__, direction);
		goto err;
	}

	list_for_each_entry(as, &chip->pcm_list, list) {
		if (as->pcm_index == pcm_idx) {
			subs = &as->substream[direction];
			if (subs->interface < 0 && !subs->data_endpoint &&
				!subs->sync_endpoint) {
				pr_debug("%s: stream disconnected, bail out\n",
					__func__);
				subs = NULL;
				goto err;
			}
			goto done;
		}
	}

done:
	chip->card_num = card_num;
	chip->disconnect_cb = disconnect_cb;
err:
	*uchip = chip;
	if (!subs)
		pr_debug("%s: substream instance not found\n", __func__);
	mutex_unlock(&register_mutex);
	return subs;
}

/*
 * disconnect streams
 * called from usb_audio_disconnect()
 */
static void snd_usb_stream_disconnect(struct snd_usb_stream *as)
{
	int idx;
	struct snd_usb_substream *subs;

	for (idx = 0; idx < 2; idx++) {
		subs = &as->substream[idx];
		if (!subs->num_formats)
			continue;
		subs->interface = -1;
		subs->data_endpoint = NULL;
		subs->sync_endpoint = NULL;
	}
}

static int snd_usb_create_stream(struct snd_usb_audio *chip, int ctrlif, int interface)
{
	struct usb_device *dev = chip->dev;
	struct usb_host_interface *alts;
	struct usb_interface_descriptor *altsd;
	struct usb_interface *iface = usb_ifnum_to_if(dev, interface);

	if (!iface) {
		dev_err(&dev->dev, "%u:%d : does not exist\n",
			ctrlif, interface);
		return -EINVAL;
	}

	alts = &iface->altsetting[0];
	altsd = get_iface_desc(alts);

	/*
	 * Android with both accessory and audio interfaces enabled gets the
	 * interface numbers wrong.
	 */
	if ((chip->usb_id == USB_ID(0x18d1, 0x2d04) ||
	     chip->usb_id == USB_ID(0x18d1, 0x2d05)) &&
	    interface == 0 &&
	    altsd->bInterfaceClass == USB_CLASS_VENDOR_SPEC &&
	    altsd->bInterfaceSubClass == USB_SUBCLASS_VENDOR_SPEC) {
		interface = 2;
		iface = usb_ifnum_to_if(dev, interface);
		if (!iface)
			return -EINVAL;
		alts = &iface->altsetting[0];
		altsd = get_iface_desc(alts);
	}

	if (usb_interface_claimed(iface)) {
		dev_dbg(&dev->dev, "%d:%d: skipping, already claimed\n",
			ctrlif, interface);
		return -EINVAL;
	}

	if ((altsd->bInterfaceClass == USB_CLASS_AUDIO ||
	     altsd->bInterfaceClass == USB_CLASS_VENDOR_SPEC) &&
	    altsd->bInterfaceSubClass == USB_SUBCLASS_MIDISTREAMING) {
		int err = __snd_usbmidi_create(chip->card, iface,
					     &chip->midi_list, NULL,
					     chip->usb_id);
		if (err < 0) {
			dev_err(&dev->dev,
				"%u:%d: cannot create sequencer device\n",
				ctrlif, interface);
			return -EINVAL;
		}
		usb_driver_claim_interface(&usb_audio_driver, iface, (void *)-1L);

		return 0;
	}

	if ((altsd->bInterfaceClass != USB_CLASS_AUDIO &&
	     altsd->bInterfaceClass != USB_CLASS_VENDOR_SPEC) ||
	    altsd->bInterfaceSubClass != USB_SUBCLASS_AUDIOSTREAMING) {
		dev_dbg(&dev->dev,
			"%u:%d: skipping non-supported interface %d\n",
			ctrlif, interface, altsd->bInterfaceClass);
		/* skip non-supported classes */
		return -EINVAL;
	}

	if (snd_usb_get_speed(dev) == USB_SPEED_LOW) {
		dev_err(&dev->dev, "low speed audio streaming not supported\n");
		return -EINVAL;
	}

	if (! snd_usb_parse_audio_interface(chip, interface)) {
		usb_set_interface(dev, interface, 0); /* reset the current interface */
		usb_driver_claim_interface(&usb_audio_driver, iface, (void *)-1L);
	}

	return 0;
}

/*
 * parse audio control descriptor and create pcm/midi streams
 */
static int snd_usb_create_streams(struct snd_usb_audio *chip, int ctrlif)
{
	struct usb_device *dev = chip->dev;
	struct usb_host_interface *host_iface;
	struct usb_interface_descriptor *altsd;
	struct usb_interface *usb_iface;
	int i, protocol;

	usb_iface = usb_ifnum_to_if(dev, ctrlif);
	if (!usb_iface) {
		snd_printk(KERN_ERR "%d:%u : does not exist\n",
					dev->devnum, ctrlif);
		return -EINVAL;
	}

	/* find audiocontrol interface */
	host_iface = &usb_iface->altsetting[0];
	if (!host_iface) {
		snd_printk(KERN_ERR "Audio Control interface is not available.");
		return -EINVAL;
	}

	altsd = get_iface_desc(host_iface);
	protocol = altsd->bInterfaceProtocol;

	switch (protocol) {
	default:
		dev_warn(&dev->dev,
			 "unknown interface protocol %#02x, assuming v1\n",
			 protocol);
		/* fall through */

	case UAC_VERSION_1: {
		struct uac1_ac_header_descriptor *h1;
		int rest_bytes;

		h1 = snd_usb_find_csint_desc(host_iface->extra,
							 host_iface->extralen,
							 NULL, UAC_HEADER);
		if (!h1) {
			dev_err(&dev->dev, "cannot find UAC_HEADER\n");
			return -EINVAL;
		}

		rest_bytes = (void *)(host_iface->extra +
				host_iface->extralen) - (void *)h1;

		/* just to be sure -- this shouldn't hit at all */
		if (rest_bytes <= 0) {
			dev_err(&dev->dev, "invalid control header\n");
			return -EINVAL;
		}

		if (rest_bytes < sizeof(*h1)) {
			dev_err(&dev->dev, "too short v1 buffer descriptor\n");
			return -EINVAL;
		}

		if (!h1->bInCollection) {
			dev_info(&dev->dev, "skipping empty audio interface (v1)\n");
			return -EINVAL;
		}

		if (rest_bytes < h1->bLength) {
			dev_err(&dev->dev, "invalid buffer length (v1)\n");
			return -EINVAL;
		}

		if (h1->bLength < sizeof(*h1) + h1->bInCollection) {
			dev_err(&dev->dev, "invalid UAC_HEADER (v1)\n");
			return -EINVAL;
		}

		for (i = 0; i < h1->bInCollection; i++)
			snd_usb_create_stream(chip, ctrlif, h1->baInterfaceNr[i]);

		break;
	}

	case UAC_VERSION_2:
	case UAC_VERSION_3: {
		struct usb_interface_assoc_descriptor *assoc =
						usb_iface->intf_assoc;
		if (!assoc) {
			/*
			 * Firmware writers cannot count to three.  So to find
			 * the IAD on the NuForce UDH-100, also check the next
			 * interface.
			 */
			struct usb_interface *iface =
				usb_ifnum_to_if(dev, ctrlif + 1);
			if (iface &&
			    iface->intf_assoc &&
			    iface->intf_assoc->bFunctionClass == USB_CLASS_AUDIO &&
			    iface->intf_assoc->bFunctionProtocol == UAC_VERSION_2)
				assoc = iface->intf_assoc;
		}

		if (!assoc) {
			dev_err(&dev->dev, "Audio class v2/v3 interfaces need an interface association\n");
			return -EINVAL;
		}

		if (protocol == UAC_VERSION_3) {
			int badd = assoc->bFunctionSubClass;

			if (badd != UAC3_FUNCTION_SUBCLASS_FULL_ADC_3_0 &&
			    (badd < UAC3_FUNCTION_SUBCLASS_GENERIC_IO ||
			     badd > UAC3_FUNCTION_SUBCLASS_SPEAKERPHONE)) {
				dev_err(&dev->dev,
					"Unsupported UAC3 BADD profile\n");
				return -EINVAL;
			}

			chip->badd_profile = badd;
		}

		for (i = 0; i < assoc->bInterfaceCount; i++) {
			int intf = assoc->bFirstInterface + i;

			if (intf != ctrlif)
				snd_usb_create_stream(chip, ctrlif, intf);
		}

		break;
	}
	}

	return 0;
}

/*
 * free the chip instance
 *
 * here we have to do not much, since pcm and controls are already freed
 *
 */

static void snd_usb_audio_free(struct snd_card *card)
{
	struct snd_usb_audio *chip = card->private_data;
	struct snd_usb_endpoint *ep, *n;

	list_for_each_entry_safe(ep, n, &chip->ep_list, list)
		snd_usb_endpoint_free(ep);

	mutex_destroy(&chip->dev_lock);
	mutex_destroy(&chip->mutex);
	if (!atomic_read(&chip->shutdown))
		dev_set_drvdata(&chip->dev->dev, NULL);
}

static void usb_audio_make_shortname(struct usb_device *dev,
				     struct snd_usb_audio *chip,
				     const struct snd_usb_audio_quirk *quirk)
{
	struct snd_card *card = chip->card;

	if (quirk && quirk->product_name && *quirk->product_name) {
		strlcpy(card->shortname, quirk->product_name,
			sizeof(card->shortname));
		return;
	}

	/* retrieve the device string as shortname */
	if (!dev->descriptor.iProduct ||
	    usb_string(dev, dev->descriptor.iProduct,
		       card->shortname, sizeof(card->shortname)) <= 0) {
		/* no name available from anywhere, so use ID */
		sprintf(card->shortname, "USB Device %#04x:%#04x",
			USB_ID_VENDOR(chip->usb_id),
			USB_ID_PRODUCT(chip->usb_id));
	}

	strim(card->shortname);
}

static void usb_audio_make_longname(struct usb_device *dev,
				    struct snd_usb_audio *chip,
				    const struct snd_usb_audio_quirk *quirk)
{
	struct snd_card *card = chip->card;
	int len;

	/* shortcut - if any pre-defined string is given, use it */
	if (quirk && quirk->profile_name && *quirk->profile_name) {
		strlcpy(card->longname, quirk->profile_name,
			sizeof(card->longname));
		return;
	}

	if (quirk && quirk->vendor_name && *quirk->vendor_name) {
		len = strlcpy(card->longname, quirk->vendor_name, sizeof(card->longname));
	} else {
		/* retrieve the vendor and device strings as longname */
		if (dev->descriptor.iManufacturer)
			len = usb_string(dev, dev->descriptor.iManufacturer,
					 card->longname, sizeof(card->longname));
		else
			len = 0;
		/* we don't really care if there isn't any vendor string */
	}
	if (len > 0) {
		strim(card->longname);
		if (*card->longname)
			strlcat(card->longname, " ", sizeof(card->longname));
	}

	strlcat(card->longname, card->shortname, sizeof(card->longname));

	len = strlcat(card->longname, " at ", sizeof(card->longname));

	if (len < sizeof(card->longname))
		usb_make_path(dev, card->longname + len, sizeof(card->longname) - len);

	switch (snd_usb_get_speed(dev)) {
	case USB_SPEED_LOW:
		strlcat(card->longname, ", low speed", sizeof(card->longname));
		break;
	case USB_SPEED_FULL:
		strlcat(card->longname, ", full speed", sizeof(card->longname));
		break;
	case USB_SPEED_HIGH:
		strlcat(card->longname, ", high speed", sizeof(card->longname));
		break;
	case USB_SPEED_SUPER:
		strlcat(card->longname, ", super speed", sizeof(card->longname));
		break;
	case USB_SPEED_SUPER_PLUS:
		strlcat(card->longname, ", super speed plus", sizeof(card->longname));
		break;
	default:
		break;
	}
}

/*
 * create a chip instance and set its names.
 */
static int snd_usb_audio_create(struct usb_interface *intf,
				struct usb_device *dev, int idx,
				const struct snd_usb_audio_quirk *quirk,
				unsigned int usb_id,
				struct snd_usb_audio **rchip)
{
	struct snd_card *card;
	struct snd_usb_audio *chip;
	int err;
	char component[14];

	*rchip = NULL;

	switch (snd_usb_get_speed(dev)) {
	case USB_SPEED_LOW:
	case USB_SPEED_FULL:
	case USB_SPEED_HIGH:
	case USB_SPEED_WIRELESS:
	case USB_SPEED_SUPER:
	case USB_SPEED_SUPER_PLUS:
		break;
	default:
		dev_err(&dev->dev, "unknown device speed %d\n", snd_usb_get_speed(dev));
		return -ENXIO;
	}

	err = snd_card_new(&intf->dev, index[idx], id[idx], THIS_MODULE,
			   sizeof(*chip), &card);
	if (err < 0) {
		dev_err(&dev->dev, "cannot create card instance %d\n", idx);
		return err;
	}

	chip = card->private_data;
	mutex_init(&chip->mutex);
	mutex_init(&chip->dev_lock);
	init_waitqueue_head(&chip->shutdown_wait);
	chip->index = idx;
	chip->dev = dev;
	chip->card = card;
	chip->setup = device_setup[idx];
	chip->autoclock = autoclock;
	atomic_set(&chip->active, 1); /* avoid autopm during probing */
	atomic_set(&chip->usage_count, 0);
	atomic_set(&chip->shutdown, 0);

	chip->usb_id = usb_id;
	INIT_LIST_HEAD(&chip->pcm_list);
	INIT_LIST_HEAD(&chip->ep_list);
	INIT_LIST_HEAD(&chip->midi_list);
	INIT_LIST_HEAD(&chip->mixer_list);

	card->private_free = snd_usb_audio_free;

	strcpy(card->driver, "USB-Audio");
	sprintf(component, "USB%04x:%04x",
		USB_ID_VENDOR(chip->usb_id), USB_ID_PRODUCT(chip->usb_id));
	snd_component_add(card, component);

	usb_audio_make_shortname(dev, chip, quirk);
	usb_audio_make_longname(dev, chip, quirk);

	snd_usb_audio_create_proc(chip);

	*rchip = chip;
	return 0;
}

/* look for a matching quirk alias id */
static bool get_alias_id(struct usb_device *dev, unsigned int *id)
{
	int i;
	unsigned int src, dst;

	for (i = 0; i < ARRAY_SIZE(quirk_alias); i++) {
		if (!quirk_alias[i] ||
		    sscanf(quirk_alias[i], "%x:%x", &src, &dst) != 2 ||
		    src != *id)
			continue;
		dev_info(&dev->dev,
			 "device (%04x:%04x): applying quirk alias %04x:%04x\n",
			 USB_ID_VENDOR(*id), USB_ID_PRODUCT(*id),
			 USB_ID_VENDOR(dst), USB_ID_PRODUCT(dst));
		*id = dst;
		return true;
	}

	return false;
}

static const struct usb_device_id usb_audio_ids[]; /* defined below */

/* look for the corresponding quirk */
static const struct snd_usb_audio_quirk *
get_alias_quirk(struct usb_device *dev, unsigned int id)
{
	const struct usb_device_id *p;

	for (p = usb_audio_ids; p->match_flags; p++) {
		/* FIXME: this checks only vendor:product pair in the list */
		if ((p->match_flags & USB_DEVICE_ID_MATCH_DEVICE) ==
		    USB_DEVICE_ID_MATCH_DEVICE &&
		    p->idVendor == USB_ID_VENDOR(id) &&
		    p->idProduct == USB_ID_PRODUCT(id))
			return (const struct snd_usb_audio_quirk *)p->driver_info;
	}

	return NULL;
}

/*
 * probe the active usb device
 *
 * note that this can be called multiple times per a device, when it
 * includes multiple audio control interfaces.
 *
 * thus we check the usb device pointer and creates the card instance
 * only at the first time.  the successive calls of this function will
 * append the pcm interface to the corresponding card.
 */
static int usb_audio_probe(struct usb_interface *intf,
			   const struct usb_device_id *usb_id)
{
	struct usb_device *dev = interface_to_usbdev(intf);
	const struct snd_usb_audio_quirk *quirk =
		(const struct snd_usb_audio_quirk *)usb_id->driver_info;
	struct snd_usb_audio *chip;
	int i, err;
	struct usb_host_interface *alts;
	int ifnum;
	u32 id;

	alts = &intf->altsetting[0];
	ifnum = get_iface_desc(alts)->bInterfaceNumber;
	id = USB_ID(le16_to_cpu(dev->descriptor.idVendor),
		    le16_to_cpu(dev->descriptor.idProduct));
	if (get_alias_id(dev, &id))
		quirk = get_alias_quirk(dev, id);
	if (quirk && quirk->ifnum >= 0 && ifnum != quirk->ifnum)
		return -ENXIO;

	err = snd_usb_apply_boot_quirk(dev, intf, quirk, id);
	if (err < 0)
		return err;

	/*
	 * found a config.  now register to ALSA
	 */

	/* check whether it's already registered */
	chip = NULL;
	mutex_lock(&register_mutex);
	for (i = 0; i < SNDRV_CARDS; i++) {
		if (usb_chip[i] && usb_chip[i]->dev == dev) {
			if (atomic_read(&usb_chip[i]->shutdown)) {
				dev_err(&dev->dev, "USB device is in the shutdown state, cannot create a card instance\n");
				err = -EIO;
				goto __error;
			}
			chip = usb_chip[i];
			atomic_inc(&chip->active); /* avoid autopm */
			break;
		}
	}
	if (! chip) {
		/* it's a fresh one.
		 * now look for an empty slot and create a new card instance
		 */
		for (i = 0; i < SNDRV_CARDS; i++)
			if (!usb_chip[i] &&
			    (vid[i] == -1 || vid[i] == USB_ID_VENDOR(id)) &&
			    (pid[i] == -1 || pid[i] == USB_ID_PRODUCT(id))) {
				if (enable[i]) {
					err = snd_usb_audio_create(intf, dev, i, quirk,
								   id, &chip);
					if (err < 0)
						goto __error;
					chip->pm_intf = intf;
					break;
				} else if (vid[i] != -1 || pid[i] != -1) {
					dev_info(&dev->dev,
						 "device (%04x:%04x) is disabled\n",
						 USB_ID_VENDOR(id),
						 USB_ID_PRODUCT(id));
					err = -ENOENT;
					goto __error;
				}
			}
		if (!chip) {
			dev_err(&dev->dev, "no available usb audio device\n");
			err = -ENODEV;
			goto __error;
		}
	}
	dev_set_drvdata(&dev->dev, chip);

	/*
	 * For devices with more than one control interface, we assume the
	 * first contains the audio controls. We might need a more specific
	 * check here in the future.
	 */
	if (!chip->ctrl_intf)
		chip->ctrl_intf = alts;

	chip->txfr_quirk = 0;
	err = 1; /* continue */
	if (quirk && quirk->ifnum != QUIRK_NO_INTERFACE) {
		/* need some special handlings */
		err = snd_usb_create_quirk(chip, intf, &usb_audio_driver, quirk);
		if (err < 0)
			goto __error;
	}

	if (err > 0) {
		/* create normal USB audio interfaces */
		err = snd_usb_create_streams(chip, ifnum);
		if (err < 0)
			goto __error;
		err = snd_usb_create_mixer(chip, ifnum, ignore_ctl_error);
		if (err < 0)
			goto __error;
	}

	/* we are allowed to call snd_card_register() many times */
	err = snd_card_register(chip->card);
	if (err < 0)
		goto __error;

	usb_chip[chip->index] = chip;
	chip->num_interfaces++;
	usb_set_intfdata(intf, chip);
	intf->needs_remote_wakeup = 1;
	usb_enable_autosuspend(chip->dev);
	atomic_dec(&chip->active);
	mutex_unlock(&register_mutex);
	return 0;

 __error:
	if (chip) {
		/* chip->active is inside the chip->card object,
		 * decrement before memory is possibly returned.
		 */
		atomic_dec(&chip->active);
		if (!chip->num_interfaces)
			snd_card_free(chip->card);
<<<<<<< HEAD
		else
			atomic_dec(&chip->active);
=======
>>>>>>> 0567d2f4
	}
	mutex_unlock(&register_mutex);
	return err;
}

/*
 * we need to take care of counter, since disconnection can be called also
 * many times as well as usb_audio_probe().
 */
static void usb_audio_disconnect(struct usb_interface *intf)
{
	struct snd_usb_audio *chip = usb_get_intfdata(intf);
	struct snd_card *card;
	struct list_head *p;

	if (chip == (void *)-1L)
		return;

	card = chip->card;
	if (chip->disconnect_cb)
		chip->disconnect_cb(chip);

	mutex_lock(&register_mutex);
	if (atomic_inc_return(&chip->shutdown) == 1) {
		struct snd_usb_stream *as;
		struct snd_usb_endpoint *ep;
		struct usb_mixer_interface *mixer;

		/* wait until all pending tasks done;
		 * they are protected by snd_usb_lock_shutdown()
		 */
		wait_event(chip->shutdown_wait,
			   !atomic_read(&chip->usage_count));
		snd_card_disconnect(card);
		/* release the pcm resources */
		list_for_each_entry(as, &chip->pcm_list, list) {
			snd_usb_stream_disconnect(as);
		}
		/* release the endpoint resources */
		list_for_each_entry(ep, &chip->ep_list, list) {
			snd_usb_endpoint_release(ep);
		}
		/* release the midi resources */
		list_for_each(p, &chip->midi_list) {
			snd_usbmidi_disconnect(p);
		}
		/* release mixer resources */
		list_for_each_entry(mixer, &chip->mixer_list, list) {
			snd_usb_mixer_disconnect(mixer);
		}
	}

	chip->num_interfaces--;
	if (chip->num_interfaces <= 0) {
		usb_chip[chip->index] = NULL;
		mutex_unlock(&register_mutex);
		snd_card_free_when_closed(card);
	} else {
		mutex_unlock(&register_mutex);
	}
}

/* lock the shutdown (disconnect) task and autoresume */
int snd_usb_lock_shutdown(struct snd_usb_audio *chip)
{
	int err;

	atomic_inc(&chip->usage_count);
	if (atomic_read(&chip->shutdown)) {
		err = -EIO;
		goto error;
	}
	err = snd_usb_autoresume(chip);
	if (err < 0)
		goto error;
	return 0;

 error:
	if (atomic_dec_and_test(&chip->usage_count))
		wake_up(&chip->shutdown_wait);
	return err;
}

/* autosuspend and unlock the shutdown */
void snd_usb_unlock_shutdown(struct snd_usb_audio *chip)
{
	snd_usb_autosuspend(chip);
	if (atomic_dec_and_test(&chip->usage_count))
		wake_up(&chip->shutdown_wait);
}

#ifdef CONFIG_PM

int snd_usb_autoresume(struct snd_usb_audio *chip)
{
	if (atomic_read(&chip->shutdown))
		return -EIO;
	if (atomic_inc_return(&chip->active) == 1)
		return usb_autopm_get_interface(chip->pm_intf);
	return 0;
}

void snd_usb_autosuspend(struct snd_usb_audio *chip)
{
	if (atomic_read(&chip->shutdown))
		return;
	if (atomic_dec_and_test(&chip->active))
		usb_autopm_put_interface(chip->pm_intf);
}

static int usb_audio_suspend(struct usb_interface *intf, pm_message_t message)
{
	struct snd_usb_audio *chip = usb_get_intfdata(intf);
	struct snd_usb_stream *as;
	struct usb_mixer_interface *mixer;
	struct list_head *p;

	if (chip == (void *)-1L)
		return 0;

	chip->autosuspended = !!PMSG_IS_AUTO(message);
	if (!chip->autosuspended)
		snd_power_change_state(chip->card, SNDRV_CTL_POWER_D3hot);
	if (!chip->num_suspended_intf++) {
		list_for_each_entry(as, &chip->pcm_list, list) {
			snd_pcm_suspend_all(as->pcm);
			snd_usb_pcm_suspend(as);
			as->substream[0].need_setup_ep =
				as->substream[1].need_setup_ep = true;
		}
		list_for_each(p, &chip->midi_list)
			snd_usbmidi_suspend(p);
		list_for_each_entry(mixer, &chip->mixer_list, list)
			snd_usb_mixer_suspend(mixer);
	}

	return 0;
}

static int __usb_audio_resume(struct usb_interface *intf, bool reset_resume)
{
	struct snd_usb_audio *chip = usb_get_intfdata(intf);
	struct snd_usb_stream *as;
	struct usb_mixer_interface *mixer;
	struct list_head *p;
	int err = 0;

	if (chip == (void *)-1L)
		return 0;
	if (--chip->num_suspended_intf)
		return 0;

	atomic_inc(&chip->active); /* avoid autopm */

	list_for_each_entry(as, &chip->pcm_list, list) {
		err = snd_usb_pcm_resume(as);
		if (err < 0)
			goto err_out;
	}

	/*
	 * ALSA leaves material resumption to user space
	 * we just notify and restart the mixers
	 */
	list_for_each_entry(mixer, &chip->mixer_list, list) {
		err = snd_usb_mixer_resume(mixer, reset_resume);
		if (err < 0)
			goto err_out;
	}

	list_for_each(p, &chip->midi_list) {
		snd_usbmidi_resume(p);
	}

	if (!chip->autosuspended)
		snd_power_change_state(chip->card, SNDRV_CTL_POWER_D0);
	chip->autosuspended = 0;

err_out:
	atomic_dec(&chip->active); /* allow autopm after this point */
	return err;
}

static int usb_audio_resume(struct usb_interface *intf)
{
	return __usb_audio_resume(intf, false);
}

static int usb_audio_reset_resume(struct usb_interface *intf)
{
	return __usb_audio_resume(intf, true);
}
#else
#define usb_audio_suspend	NULL
#define usb_audio_resume	NULL
#define usb_audio_reset_resume	NULL
#endif		/* CONFIG_PM */

static const struct usb_device_id usb_audio_ids [] = {
#include "quirks-table.h"
    { .match_flags = (USB_DEVICE_ID_MATCH_INT_CLASS | USB_DEVICE_ID_MATCH_INT_SUBCLASS),
      .bInterfaceClass = USB_CLASS_AUDIO,
      .bInterfaceSubClass = USB_SUBCLASS_AUDIOCONTROL },
    { }						/* Terminating entry */
};
MODULE_DEVICE_TABLE(usb, usb_audio_ids);

/*
 * entry point for linux usb interface
 */

static struct usb_driver usb_audio_driver = {
	.name =		"snd-usb-audio",
	.probe =	usb_audio_probe,
	.disconnect =	usb_audio_disconnect,
	.suspend =	usb_audio_suspend,
	.resume =	usb_audio_resume,
	.reset_resume =	usb_audio_reset_resume,
	.id_table =	usb_audio_ids,
	.supports_autosuspend = 1,
};

module_usb_driver(usb_audio_driver);<|MERGE_RESOLUTION|>--- conflicted
+++ resolved
@@ -769,11 +769,6 @@
 		atomic_dec(&chip->active);
 		if (!chip->num_interfaces)
 			snd_card_free(chip->card);
-<<<<<<< HEAD
-		else
-			atomic_dec(&chip->active);
-=======
->>>>>>> 0567d2f4
 	}
 	mutex_unlock(&register_mutex);
 	return err;
